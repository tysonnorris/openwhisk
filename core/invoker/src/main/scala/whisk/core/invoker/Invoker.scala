--- conflicted
+++ resolved
@@ -18,14 +18,6 @@
 package whisk.core.invoker
 
 import java.nio.charset.StandardCharsets
-<<<<<<< HEAD
-import java.time.Clock
-import java.time.Instant
-
-import akka.actor.ActorRef
-import akka.actor.ActorSystem
-import akka.actor.actorRef2Scala
-=======
 import java.time.{ Clock, Instant }
 
 import scala.concurrent.{ Await, ExecutionContext, Future }
@@ -36,65 +28,27 @@
 import scala.util.Try
 
 import akka.actor.{ ActorRef, ActorSystem, actorRef2Scala }
->>>>>>> fdbf073a
 import akka.japi.Creator
+import spray.json._
 import spray.json.DefaultJsonProtocol._
-import spray.json._
+import whisk.common.{ Counter, Logging, LoggingMarkers, TransactionId }
 import whisk.common.AkkaLogging
-<<<<<<< HEAD
-import whisk.common.Counter
-import whisk.common.Logging
-import whisk.common.LoggingMarkers
 import whisk.common.Scheduler
-import whisk.common.TransactionId
-import whisk.core.WhiskConfig
-import whisk.core.WhiskConfig.consulServer
-import whisk.core.WhiskConfig.dockerImagePrefix
-import whisk.core.WhiskConfig.dockerRegistry
-import whisk.core.WhiskConfig.invokerUseReactivePool
-import whisk.core.WhiskConfig.kafkaHost
-import whisk.core.WhiskConfig.logsDir
-import whisk.core.WhiskConfig.servicePort
-import whisk.core.WhiskConfig.whiskVersion
-import whisk.core.connector.ActivationMessage
-import whisk.core.connector.CompletionMessage
-import whisk.core.connector.MessageProducer
-import whisk.core.connector.MessagingProvider
-=======
-import whisk.common.Scheduler
-import whisk.connector.kafka.{ KafkaConsumerConnector, KafkaProducerConnector }
 import whisk.core.WhiskConfig
 import whisk.core.WhiskConfig.{ consulServer, dockerImagePrefix, dockerRegistry, kafkaHost, logsDir, servicePort, whiskVersion, invokerUseReactivePool }
 import whisk.core.connector.{ ActivationMessage, CompletionMessage }
 import whisk.core.connector.MessageProducer
->>>>>>> fdbf073a
+import whisk.core.connector.MessagingProvider
 import whisk.core.connector.PingMessage
 import whisk.core.container._
-import whisk.core.dispatcher.ActivationFeed.ActivationNotification
-import whisk.core.dispatcher.ActivationFeed.ContainerReleased
-import whisk.core.dispatcher.ActivationFeed.FailedActivation
-import whisk.core.dispatcher.Dispatcher
-import whisk.core.dispatcher.MessageHandler
+import whisk.core.dispatcher.{ Dispatcher, MessageHandler }
+import whisk.core.dispatcher.ActivationFeed.{ ActivationNotification, ContainerReleased, FailedActivation }
 import whisk.core.entity._
 import whisk.http.BasicHttpService
 import whisk.http.Messages
 import whisk.spi.SharedModule
 import whisk.spi.SharedModules
 import whisk.utils.ExecutionContextFactory
-<<<<<<< HEAD
-
-import scala.concurrent.Await
-import scala.concurrent.ExecutionContext
-import scala.concurrent.Future
-import scala.concurrent.Promise
-import scala.concurrent.duration.Duration
-import scala.concurrent.duration.DurationInt
-import scala.language.postfixOps
-import scala.util.Failure
-import scala.util.Success
-import scala.util.Try
-=======
->>>>>>> fdbf073a
 
 /**
  * A kafka message handler that invokes actions as directed by message on topic "/actions/invoke".
@@ -480,35 +434,12 @@
         // load values for the required properties from the environment
         val config = new WhiskConfig(requiredProperties)
 
-<<<<<<< HEAD
-        // if configuration is valid, initialize the runtimes manifest
-        if (config.isValid && ExecManifest.initialize(config)) {
-
-            val maxdepth = ContainerPool.getDefaultMaxActive(config)
-            // setup shared injectables
-            SharedModules.initSharedModules(List(new SharedModule(actorSystem, config, logger)))
-
-            val topic = s"invoker$instance"
-            val msgProvider = MessagingProvider(actorSystem)
-            val consumer = msgProvider.getConsumer(topic, maxdepth)//new KafkaConsumerConnector(config.kafkaHost, groupid, topic, maxdepth)
-            val producer = msgProvider.getProducer()//new KafkaProducerConnector(config.kafkaHost, ec)
-
-            val dispatcher = new Dispatcher(consumer, 500 milliseconds, 2 * maxdepth, actorSystem)
-
-            val invoker = if (Try(config.invokerUseReactivePool.toBoolean).getOrElse(false)) {
-                new InvokerReactive(config, instance, dispatcher.activationFeed, producer)
-            } else {
-                new Invoker(config, instance, dispatcher.activationFeed, producer)
-            }
-            logger.info(this, s"using $invoker")
-=======
         def abort() = {
             logger.error(this, "Bad configuration, cannot start.")
             actorSystem.terminate()
             Await.result(actorSystem.whenTerminated, 30.seconds)
             sys.exit(1)
         }
->>>>>>> fdbf073a
 
         if (!config.isValid) {
             abort()
@@ -520,11 +451,15 @@
             abort()
         }
 
+        // setup shared injectables
+        SharedModules.initSharedModules(List(new SharedModule(actorSystem, config, logger)))
+
         val topic = s"invoker${invokerInstance.toInt}"
         val groupid = "invokers"
         val maxdepth = ContainerPool.getDefaultMaxActive(config)
-        val consumer = new KafkaConsumerConnector(config.kafkaHost, groupid, topic, maxdepth)
-        val producer = new KafkaProducerConnector(config.kafkaHost, ec)
+        val msgProvider = MessagingProvider(actorSystem)
+        val consumer = msgProvider.getConsumer(topic, maxdepth)
+        val producer = msgProvider.getProducer()
         val dispatcher = new Dispatcher(consumer, 500 milliseconds, 2 * maxdepth, actorSystem)
 
         val invoker = if (Try(config.invokerUseReactivePool.toBoolean).getOrElse(false)) {
