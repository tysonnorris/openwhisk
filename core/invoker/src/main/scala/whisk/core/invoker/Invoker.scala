--- conflicted
+++ resolved
@@ -477,16 +477,10 @@
 
         val topic = s"invoker${invokerInstance.toInt}"
         val maxdepth = ContainerPool.getDefaultMaxActive(config)
-<<<<<<< HEAD
         val msgProvider = MessagingProvider(actorSystem)
-        val consumer = msgProvider.getConsumer(config, groupid, topic, maxdepth)
+        val consumer = msgProvider.getConsumer(config, "invokers", topic, maxdepth, maxPollInterval = TimeLimit.MAX_DURATION + 1.minute)
         val producer = msgProvider.getProducer(config, ec)
-        val dispatcher = new Dispatcher(consumer, 500 milliseconds, 2 * maxdepth, actorSystem)
-=======
-        val consumer = new KafkaConsumerConnector(config.kafkaHost, "invokers", topic, maxdepth, maxPollInterval = TimeLimit.MAX_DURATION + 1.minute)
-        val producer = new KafkaProducerConnector(config.kafkaHost, ec)
         val dispatcher = new Dispatcher(consumer, 500 milliseconds, maxdepth, actorSystem)
->>>>>>> d29c4529
 
         val invoker = if (Try(config.invokerUseReactivePool.toBoolean).getOrElse(false)) {
             new InvokerReactive(config, invokerInstance, dispatcher.activationFeed, producer)
