/*
 * Licensed to the Apache Software Foundation (ASF) under one or more
 * contributor license agreements.  See the NOTICE file distributed with
 * this work for additional information regarding copyright ownership.
 * The ASF licenses this file to You under the Apache License, Version 2.0
 * (the "License"); you may not use this file except in compliance with
 * the License.  You may obtain a copy of the License at
 *
 *     http://www.apache.org/licenses/LICENSE-2.0
 *
 * Unless required by applicable law or agreed to in writing, software
 * distributed under the License is distributed on an "AS IS" BASIS,
 * WITHOUT WARRANTIES OR CONDITIONS OF ANY KIND, either express or implied.
 * See the License for the specific language governing permissions and
 * limitations under the License.
 */

package whisk.core.controller

import scala.concurrent.ExecutionContext

import akka.actor.ActorSystem
import akka.http.scaladsl.model.StatusCodes._
import akka.http.scaladsl.model.Uri
import akka.http.scaladsl.model.headers._
import akka.http.scaladsl.server.Directives
import akka.http.scaladsl.server.Route
import akka.http.scaladsl.model.headers._
import akka.http.scaladsl.marshallers.sprayjson.SprayJsonSupport._
import akka.stream.ActorMaterializer

import spray.json._
import spray.json.DefaultJsonProtocol._
<<<<<<< HEAD

import scala.concurrent.ExecutionContext

=======
import whisk.common.Logging
import whisk.common.TransactionId
import whisk.core.database.CacheChangeNotification
>>>>>>> e2bba5d2
import whisk.core.WhiskConfig
import whisk.core.WhiskConfig.whiskVersionBuildno
import whisk.core.WhiskConfig.whiskVersionDate
import whisk.core.entitlement._
import whisk.core.entity._
import whisk.core.entity.ActivationId.ActivationIdGenerator
<<<<<<< HEAD
import whisk.core.loadBalancer.LoadBalancerResolver
=======
import whisk.core.entity.WhiskAuthStore
import whisk.core.entity.types._
import whisk.core.loadBalancer.LoadBalancerService
>>>>>>> e2bba5d2

/**
 * Abstract class which provides basic Directives which are used to construct route structures
 * which are common to all versions of the Rest API.
 */
protected[controller] class SwaggerDocs(apipath: Uri.Path, doc: String)(implicit actorSystem: ActorSystem)
    extends Directives {

    /** Swagger end points. */
    protected val swaggeruipath = "docs"
    protected val swaggerdocpath = "api-docs"

    def basepath(url: Uri.Path = apipath): String = {
        (if (url.startsWithSlash) url else Uri.Path./(url)).toString
    }

    /**
     * Defines the routes to serve the swagger docs.
     */
    val swaggerRoutes: Route = {
        pathPrefix(swaggeruipath) {
            getFromDirectory("/swagger-ui/")
        } ~ path(swaggeruipath) {
            redirect(s"$swaggeruipath/index.html?url=$apiDocsUrl", PermanentRedirect)
        } ~ pathPrefix(swaggerdocpath) {
            pathEndOrSingleSlash {
                getFromResource(doc)
            }
        }
    }

    /** Forces add leading slash for swagger api-doc url rewrite to work. */
    private def apiDocsUrl = basepath(apipath / swaggerdocpath)
}

protected[controller] object RestApiCommons {
    def requiredProperties = Map(WhiskConfig.servicePort -> 8080.toString) ++
        WhiskConfig.whiskVersion ++
        WhiskAuthStore.requiredProperties ++
        WhiskEntityStore.requiredProperties ++
        WhiskActivationStore.requiredProperties ++
        EntitlementProvider.requiredProperties ++
        WhiskActionsApi.requiredProperties ++
        Authenticate.requiredProperties ++
        Collection.requiredProperties

    import akka.http.scaladsl.model.HttpCharsets
    import akka.http.scaladsl.model.MediaTypes.`application/json`
    import akka.http.scaladsl.unmarshalling.FromEntityUnmarshaller
    import akka.http.scaladsl.unmarshalling.Unmarshaller

    /**
     * Extract an empty entity into a JSON object. This is useful for the
     * main APIs which accept JSON content type by default but may accept
     * no entity in the request.
     */
    implicit val emptyEntityToJsObject: FromEntityUnmarshaller[JsObject] = {
        Unmarshaller.byteStringUnmarshaller.forContentTypes(`application/json`).mapWithCharset { (data, charset) =>
            if (data.size == 0) {
                JsObject()
            } else {
                val input = {
                    if (charset == HttpCharsets.`UTF-8`) ParserInput(data.toArray)
                    else ParserInput(data.decodeString(charset.nioCharset))
                }

                JsonParser(input).asJsObject
            }
        }
    }

    /** Pretty print JSON response. */
    implicit val jsonPrettyResponsePrinter = PrettyPrinter

    /** Standard compact JSON printer. */
    implicit val jsonDefaultResponsePrinter = CompactPrinter
}

/**
 * A trait for wrapping routes with headers to include in response.
 * Useful for CORS.
 */
protected[controller] trait RespondWithHeaders extends Directives {
    val allowOrigin = `Access-Control-Allow-Origin`.*
    val allowHeaders = `Access-Control-Allow-Headers`("Authorization", "Content-Type")
    val sendCorsHeaders = respondWithHeaders(allowOrigin, allowHeaders)
}

class RestAPIVersion(config: WhiskConfig, apiPath: String, apiVersion: String)(
    implicit val activeAckTopicIndex: InstanceId,
    implicit val actorSystem: ActorSystem,
    implicit val materializer: ActorMaterializer,
    implicit val logging: Logging,
    implicit val entityStore: EntityStore,
    implicit val entitlementProvider: EntitlementProvider,
    implicit val activationIdFactory: ActivationIdGenerator,
<<<<<<< HEAD
    implicit val loadBalancerResolver: LoadBalancerResolver,
=======
    implicit val loadBalancer: LoadBalancerService,
    implicit val cacheChangeNotification: Some[CacheChangeNotification],
>>>>>>> e2bba5d2
    implicit val activationStore: ActivationStore,
    implicit val whiskConfig: WhiskConfig)
    extends SwaggerDocs(Uri.Path(apiPath) / apiVersion, "apiv1swagger.json")
    with Authenticate
    with AuthenticatedRoute
    with RespondWithHeaders {
    implicit val executionContext = actorSystem.dispatcher
    implicit val authStore = WhiskAuthStore.datastore(config)

    def prefix = pathPrefix(apiPath / apiVersion)

    /**
     * Describes details of a particular API path.
     */
    val info = (pathEndOrSingleSlash & get) {
        complete(JsObject(
            "description" -> "OpenWhisk API".toJson,
            "api_version" -> SemVer(1, 0, 0).toJson,
            "api_version_path" -> apiVersion.toJson,
            "build" -> whiskConfig(whiskVersionDate).toJson,
            "buildno" -> whiskConfig(whiskVersionBuildno).toJson,
            "swagger_paths" -> JsObject(
                "ui" -> s"/$swaggeruipath".toJson,
                "api-docs" -> s"/$swaggerdocpath".toJson)))
    }

    def routes(implicit transid: TransactionId): Route = {
        prefix {
            sendCorsHeaders {
                info ~ basicAuth(validateCredentials) { user =>
                    namespaces.routes(user) ~
                    pathPrefix(Collection.NAMESPACES) {
                        actions.routes(user) ~
                        triggers.routes(user) ~
                        rules.routes(user) ~
                        activations.routes(user) ~
                        packages.routes(user)
                    }
                } ~ {
                    swaggerRoutes
                }
            } ~ {
                // web actions are distinct to separate the cors header
                // and allow the actions themselves to respond to options
                basicAuth(validateCredentials) { user =>
                    web.routes(user)
                } ~ {
                    web.routes()
                } ~ options {
                    sendCorsHeaders {
                        complete(OK)
                    }
                }
            }
        }

    }

    private val namespaces = new NamespacesApi(apiPath, apiVersion)
    private val actions = new ActionsApi(apiPath, apiVersion)
    private val packages = new PackagesApi(apiPath, apiVersion)
    private val triggers = new TriggersApi(apiPath, apiVersion)
    private val activations = new ActivationsApi(apiPath, apiVersion)
    private val rules = new RulesApi(apiPath, apiVersion)
    private val WebApiDirectives = new WebApiDirectives()
    private val web = new WebActionsApi(Seq("web"), this.WebApiDirectives)

    class NamespacesApi(
        val apiPath: String,
        val apiVersion: String)(
        implicit override val entityStore: EntityStore,
        override val entitlementProvider: EntitlementProvider,
        override val executionContext: ExecutionContext,
        override val logging: Logging)
    extends WhiskNamespacesApi

    class ActionsApi(
        val apiPath: String,
        val apiVersion: String)(
        implicit override val actorSystem: ActorSystem,
        override val activeAckTopicIndex: InstanceId,
        override val entityStore: EntityStore,
        override val activationStore: ActivationStore,
        override val entitlementProvider: EntitlementProvider,
        override val activationIdFactory: ActivationIdGenerator,
<<<<<<< HEAD
        override val loadBalancerResolver: LoadBalancerResolver,
=======
        override val loadBalancer: LoadBalancerService,
        override val cacheChangeNotification: Some[CacheChangeNotification],
>>>>>>> e2bba5d2
        override val executionContext: ExecutionContext,
        override val logging: Logging,
        override val whiskConfig: WhiskConfig)
    extends WhiskActionsApi with WhiskServices {
        logging.info(this, s"actionSequenceLimit '${whiskConfig.actionSequenceLimit}'")
        assert(whiskConfig.actionSequenceLimit.toInt > 0)
    }

    class ActivationsApi(
        val apiPath: String,
        val apiVersion: String)(
        implicit override val activationStore: ActivationStore,
        override val entitlementProvider: EntitlementProvider,
        override val executionContext: ExecutionContext,
        override val logging: Logging)
    extends WhiskActivationsApi

    class PackagesApi(
        val apiPath: String,
        val apiVersion: String)(
        implicit override val entityStore: EntityStore,
        override val entitlementProvider: EntitlementProvider,
        override val activationIdFactory: ActivationIdGenerator,
<<<<<<< HEAD
        override val loadBalancerResolver: LoadBalancerResolver,
=======
        override val loadBalancer: LoadBalancerService,
        override val cacheChangeNotification: Some[CacheChangeNotification],
>>>>>>> e2bba5d2
        override val executionContext: ExecutionContext,
        override val logging: Logging,
        override val whiskConfig: WhiskConfig)
    extends WhiskPackagesApi with WhiskServices

    class RulesApi(
        val apiPath: String,
        val apiVersion: String)(
        implicit override val actorSystem: ActorSystem,
        override val entityStore: EntityStore,
        override val entitlementProvider: EntitlementProvider,
        override val activationIdFactory: ActivationIdGenerator,
<<<<<<< HEAD
        override val loadBalancerResolver: LoadBalancerResolver,
=======
        override val loadBalancer: LoadBalancerService,
        override val cacheChangeNotification: Some[CacheChangeNotification],
>>>>>>> e2bba5d2
        override val executionContext: ExecutionContext,
        override val logging: Logging,
        override val whiskConfig: WhiskConfig)
    extends WhiskRulesApi with WhiskServices

    class TriggersApi(
        val apiPath: String,
        val apiVersion: String)(
        implicit override val actorSystem: ActorSystem,
        implicit override val entityStore: EntityStore,
        override val entitlementProvider: EntitlementProvider,
        override val activationStore: ActivationStore,
        override val activationIdFactory: ActivationIdGenerator,
<<<<<<< HEAD
        override val loadBalancerResolver: LoadBalancerResolver,
=======
        override val loadBalancer: LoadBalancerService,
        override val cacheChangeNotification: Some[CacheChangeNotification],
>>>>>>> e2bba5d2
        override val executionContext: ExecutionContext,
        override val logging: Logging,
        override val whiskConfig: WhiskConfig,
        override val materializer: ActorMaterializer)
    extends WhiskTriggersApi with WhiskServices

    protected[controller] class WebActionsApi(
        override val webInvokePathSegments: Seq[String],
        override val webApiDirectives: WebApiDirectives)(
        implicit override val authStore: AuthStore,
        implicit val entityStore: EntityStore,
        override val activeAckTopicIndex: InstanceId,
        override val activationStore: ActivationStore,
        override val entitlementProvider: EntitlementProvider,
        override val activationIdFactory: ActivationIdGenerator,
        override val loadBalancerResolver: LoadBalancerResolver,
        override val actorSystem: ActorSystem,
        override val executionContext: ExecutionContext,
        override val logging: Logging,
        override val whiskConfig: WhiskConfig)
    extends WhiskWebActionsApi with WhiskServices
}<|MERGE_RESOLUTION|>--- conflicted
+++ resolved
@@ -22,7 +22,6 @@
 import akka.actor.ActorSystem
 import akka.http.scaladsl.model.StatusCodes._
 import akka.http.scaladsl.model.Uri
-import akka.http.scaladsl.model.headers._
 import akka.http.scaladsl.server.Directives
 import akka.http.scaladsl.server.Route
 import akka.http.scaladsl.model.headers._
@@ -31,28 +30,18 @@
 
 import spray.json._
 import spray.json.DefaultJsonProtocol._
-<<<<<<< HEAD
-
-import scala.concurrent.ExecutionContext
-
-=======
 import whisk.common.Logging
 import whisk.common.TransactionId
 import whisk.core.database.CacheChangeNotification
->>>>>>> e2bba5d2
 import whisk.core.WhiskConfig
 import whisk.core.WhiskConfig.whiskVersionBuildno
 import whisk.core.WhiskConfig.whiskVersionDate
 import whisk.core.entitlement._
 import whisk.core.entity._
 import whisk.core.entity.ActivationId.ActivationIdGenerator
-<<<<<<< HEAD
-import whisk.core.loadBalancer.LoadBalancerResolver
-=======
 import whisk.core.entity.WhiskAuthStore
 import whisk.core.entity.types._
-import whisk.core.loadBalancer.LoadBalancerService
->>>>>>> e2bba5d2
+import whisk.core.loadBalancer.LoadBalancerResolver
 
 /**
  * Abstract class which provides basic Directives which are used to construct route structures
@@ -149,12 +138,8 @@
     implicit val entityStore: EntityStore,
     implicit val entitlementProvider: EntitlementProvider,
     implicit val activationIdFactory: ActivationIdGenerator,
-<<<<<<< HEAD
     implicit val loadBalancerResolver: LoadBalancerResolver,
-=======
-    implicit val loadBalancer: LoadBalancerService,
     implicit val cacheChangeNotification: Some[CacheChangeNotification],
->>>>>>> e2bba5d2
     implicit val activationStore: ActivationStore,
     implicit val whiskConfig: WhiskConfig)
     extends SwaggerDocs(Uri.Path(apiPath) / apiVersion, "apiv1swagger.json")
@@ -240,12 +225,8 @@
         override val activationStore: ActivationStore,
         override val entitlementProvider: EntitlementProvider,
         override val activationIdFactory: ActivationIdGenerator,
-<<<<<<< HEAD
-        override val loadBalancerResolver: LoadBalancerResolver,
-=======
-        override val loadBalancer: LoadBalancerService,
+        override val loadBalancerResolver: LoadBalancerResolver,
         override val cacheChangeNotification: Some[CacheChangeNotification],
->>>>>>> e2bba5d2
         override val executionContext: ExecutionContext,
         override val logging: Logging,
         override val whiskConfig: WhiskConfig)
@@ -269,12 +250,8 @@
         implicit override val entityStore: EntityStore,
         override val entitlementProvider: EntitlementProvider,
         override val activationIdFactory: ActivationIdGenerator,
-<<<<<<< HEAD
-        override val loadBalancerResolver: LoadBalancerResolver,
-=======
-        override val loadBalancer: LoadBalancerService,
+        override val loadBalancerResolver: LoadBalancerResolver,
         override val cacheChangeNotification: Some[CacheChangeNotification],
->>>>>>> e2bba5d2
         override val executionContext: ExecutionContext,
         override val logging: Logging,
         override val whiskConfig: WhiskConfig)
@@ -287,12 +264,8 @@
         override val entityStore: EntityStore,
         override val entitlementProvider: EntitlementProvider,
         override val activationIdFactory: ActivationIdGenerator,
-<<<<<<< HEAD
-        override val loadBalancerResolver: LoadBalancerResolver,
-=======
-        override val loadBalancer: LoadBalancerService,
+        override val loadBalancerResolver: LoadBalancerResolver,
         override val cacheChangeNotification: Some[CacheChangeNotification],
->>>>>>> e2bba5d2
         override val executionContext: ExecutionContext,
         override val logging: Logging,
         override val whiskConfig: WhiskConfig)
@@ -306,12 +279,8 @@
         override val entitlementProvider: EntitlementProvider,
         override val activationStore: ActivationStore,
         override val activationIdFactory: ActivationIdGenerator,
-<<<<<<< HEAD
-        override val loadBalancerResolver: LoadBalancerResolver,
-=======
-        override val loadBalancer: LoadBalancerService,
+        override val loadBalancerResolver: LoadBalancerResolver,
         override val cacheChangeNotification: Some[CacheChangeNotification],
->>>>>>> e2bba5d2
         override val executionContext: ExecutionContext,
         override val logging: Logging,
         override val whiskConfig: WhiskConfig,
