--- conflicted
+++ resolved
@@ -196,42 +196,27 @@
             throw new IllegalStateException("cannot create test action for invoker health because runtime manifest is not valid")
         }
 
-<<<<<<< HEAD
-        val consul = new ConsulClient(config.consulServer)
-        val pingConsumer = MessagingProvider(actorSystem).getConsumer(config, s"health${instance.toInt}", "health")
-        val invokerFactory = (f: ActorRefFactory, name: String) => f.actorOf(InvokerActor.props(instance), name)
-=======
         val maxPingsPerPoll = 128
-        // Each controller gets its own Group Id, to receive all messages
-        val pingConsumer = new KafkaConsumerConnector(config.kafkaHost, s"health${instance.toInt}", "health", maxPeek = maxPingsPerPoll)
+        val pingConsumer = MessagingProvider(actorSystem).getConsumer(config, s"health${instance.toInt}", "health", maxPeek = maxPingsPerPoll)
         val invokerFactory = (f: ActorRefFactory, invokerInstance: InstanceId) => f.actorOf(InvokerActor.props(invokerInstance, instance))
->>>>>>> d29c4529
 
         actorSystem.actorOf(InvokerPool.props(
             invokerFactory,
             (m, i) => sendActivationToInvoker(messageProducer, m, i), pingConsumer))
     }
 
-<<<<<<< HEAD
-    /** Subscribes to active acks (completion messages from the invokers). */
-    private val activeAckConsumer = MessagingProvider(actorSystem).getConsumer(config, "completions", s"completed${instance.toInt}")
-    /** Registers a handler for received active acks from invokers. */
-    activeAckConsumer.onMessage((topic, _, _, bytes) => {
-=======
-    /**
-     * Subscribes to active acks (completion messages from the invokers), and
+    /*** Subscribes to active acks (completion messages from the invokers), and
      * registers a handler for received active acks from invokers.
      */
     val maxActiveAcksPerPoll = 128
     val activeAckPollDuration = 1.second
-
-    private val activeAckConsumer = new KafkaConsumerConnector(config.kafkaHost, "completions", s"completed${instance.toInt}", maxPeek = maxActiveAcksPerPoll)
-    val activationFeed = actorSystem.actorOf(Props {
-        new MessageFeed("activeack", logging, activeAckConsumer, maxActiveAcksPerPoll, activeAckPollDuration, processActiveAck)
+    private val activeAckConsumer = MessagingProvider(actorSystem).getConsumer(config, "completions", s"completed${instance.toInt}", maxPeek = maxActiveAcksPerPoll)
+val activationFeed = actorSystem.actorOf(Props {
+    new MessageFeed("activeack", logging,
+    activeAckConsumer, maxActiveAcksPerPoll, activeAckPollDuration, processActiveAck)
     })
 
-    def processActiveAck(bytes: Array[Byte]): Future[Unit] = Future {
->>>>>>> d29c4529
+    def processActiveAck( bytes: Array[Byte]): Future[Unit] = Future {
         val raw = new String(bytes, StandardCharsets.UTF_8)
         CompletionMessage.parse(raw) match {
             case Success(m: CompletionMessage) =>
