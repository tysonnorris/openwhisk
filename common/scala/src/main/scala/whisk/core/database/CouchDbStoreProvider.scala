/*
 * Licensed to the Apache Software Foundation (ASF) under one or more
 * contributor license agreements.  See the NOTICE file distributed with
 * this work for additional information regarding copyright ownership.
 * The ASF licenses this file to You under the Apache License, Version 2.0
 * (the "License"); you may not use this file except in compliance with
 * the License.  You may obtain a copy of the License at
 *
 *     http://www.apache.org/licenses/LICENSE-2.0
 *
 * Unless required by applicable law or agreed to in writing, software
 * distributed under the License is distributed on an "AS IS" BASIS,
 * WITHOUT WARRANTIES OR CONDITIONS OF ANY KIND, either express or implied.
 * See the License for the specific language governing permissions and
 * limitations under the License.
 */

package whisk.core.database

import akka.actor.ActorSystem
import scala.collection.mutable
import spray.json.RootJsonFormat
import whisk.common.Logging
import whisk.core.WhiskConfig
<<<<<<< HEAD
import whisk.spi.Dependencies
import whisk.spi.SingletonSpiFactory

/**
 * A CouchDB implementation of ArtifactStoreProvider
 */
class CouchDbStoreProvider extends ArtifactStoreProvider {
    private val stores =  mutable.Map [String, CouchDbRestStore[_]]()
=======

object CouchDbStoreProvider extends ArtifactStoreProvider {

>>>>>>> ff435785
    def makeStore[D <: DocumentSerializer](config: WhiskConfig, name: WhiskConfig => String)(
        implicit jsonFormat: RootJsonFormat[D],
        actorSystem: ActorSystem,
        logging: Logging): ArtifactStore[D] = {
        require(config != null && config.isValid, "config is undefined or not valid")
        require(config.dbProvider == "Cloudant" || config.dbProvider == "CouchDB", "Unsupported db.provider: " + config.dbProvider)
        assume(Set(config.dbProtocol, config.dbHost, config.dbPort, config.dbUsername, config.dbPassword, name(config)).forall(_.nonEmpty), "At least one expected property is missing")

        val storeName = name(config)
        stores.getOrElseUpdate(storeName,
            new CouchDbRestStore[D](config.dbProtocol, config.dbHost, config.dbPort.toInt, config.dbUsername, config.dbPassword, storeName, ()=>stores.remove(storeName))
        ).asInstanceOf[CouchDbRestStore[D]]

    }
<<<<<<< HEAD
}

object CouchDbStoreProvider extends SingletonSpiFactory[ArtifactStoreProvider] {
    override def apply(deps: Dependencies): ArtifactStoreProvider = new CouchDbStoreProvider
=======
>>>>>>> ff435785
}<|MERGE_RESOLUTION|>--- conflicted
+++ resolved
@@ -22,20 +22,9 @@
 import spray.json.RootJsonFormat
 import whisk.common.Logging
 import whisk.core.WhiskConfig
-<<<<<<< HEAD
-import whisk.spi.Dependencies
-import whisk.spi.SingletonSpiFactory
-
-/**
- * A CouchDB implementation of ArtifactStoreProvider
- */
-class CouchDbStoreProvider extends ArtifactStoreProvider {
-    private val stores =  mutable.Map [String, CouchDbRestStore[_]]()
-=======
 
 object CouchDbStoreProvider extends ArtifactStoreProvider {
-
->>>>>>> ff435785
+    private val stores =  mutable.Map [String, CouchDbRestStore[_]]()
     def makeStore[D <: DocumentSerializer](config: WhiskConfig, name: WhiskConfig => String)(
         implicit jsonFormat: RootJsonFormat[D],
         actorSystem: ActorSystem,
@@ -50,11 +39,4 @@
         ).asInstanceOf[CouchDbRestStore[D]]
 
     }
-<<<<<<< HEAD
-}
-
-object CouchDbStoreProvider extends SingletonSpiFactory[ArtifactStoreProvider] {
-    override def apply(deps: Dependencies): ArtifactStoreProvider = new CouchDbStoreProvider
-=======
->>>>>>> ff435785
 }