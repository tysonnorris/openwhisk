--- conflicted
+++ resolved
@@ -53,16 +53,12 @@
   val namespace = wsk.namespace.whois()
   val allowedActionDuration = 120 seconds
 
-<<<<<<< HEAD
-    override def afterAll(): Unit = {
-        entityStore.shutdown()
-        super.afterAll()
-    }
+  override def afterAll(): Unit = {
+    entityStore.shutdown()
+    super.afterAll()
+  }
 
-    behavior of "Sequence Migration"
-=======
   behavior of "Sequence Migration"
->>>>>>> 5f84bb9d
 
   it should "check default namespace '_' is preserved in WhiskAction of old style sequence" in {
     // read json file and add the appropriate namespace
