--- conflicted
+++ resolved
@@ -161,55 +161,9 @@
     }
   }
 
-<<<<<<< HEAD
-    // Filters out the sentinel markers inserted by the container (see relevant private code in Invoker.scala)
-    val sentinel = "XXX_THE_END_OF_A_WHISK_ACTIVATION_XXX"
-    def filterSentinel(str: String) = str.replaceAll(sentinel, "").trim
-
-    def withContainer(imageName: String, environment: Map[String, String] = Map.empty)(
-        code: ActionContainer => Unit)(implicit actorSystem: ActorSystem): (String, String) = {
-        val rand = { val r = Random.nextInt; if (r < 0) -r else r }
-        val name = imageName.toLowerCase.replaceAll("""[^a-z]""", "") + rand
-        val envArgs = environment.toSeq.map {
-            case (k, v) => s"-e ${k}=${v}"
-        } mkString (" ")
-
-        // We create the container...
-        val runOut = awaitDocker(s"run --name $name $envArgs -d $imageName", 10 seconds)
-        assert(runOut._1 == 0, "'docker run' did not exit with 0: " + runOut)
-
-        // ...find out its IP address...
-        val ipOut = awaitDocker(s"""inspect --format '{{.NetworkSettings.IPAddress}}' $name""", 10 seconds)
-        assert(ipOut._1 == 0, "'docker inspect did not exit with 0")
-        val ip = ipOut._2.replaceAll("""[^0-9.]""", "")
-
-        // ...we create an instance of the mock container interface...
-        val mock = new ActionContainer {
-            def init(value: JsValue) = syncPost(ip, 8080, "/init", value)
-            def run(value: JsValue) = syncPost(ip, 8080, "/run", value)
-        }
-
-        try {
-            // ...and finally run the code with it.
-            code(mock)
-            // I'm told this is good for the logs.
-            Thread.sleep(100)
-            val (_, out, err) = awaitDocker(s"logs $name", 10 seconds)
-            (out, err)
-        } finally {
-            awaitDocker(s"kill $name", 10 seconds)
-            awaitDocker(s"rm $name", 10 seconds)
-        }
-    }
-
-    private def syncPost(host: String, port: Int, endPoint: String, content: JsValue): (Int, Option[JsObject]) = {
-        whisk.core.containerpool.HttpUtils.post(host, port, endPoint, content)
-    }
-=======
   private def syncPost(host: String, port: Int, endPoint: String, content: JsValue): (Int, Option[JsObject]) = {
-    whisk.core.containerpool.docker.HttpUtils.post(host, port, endPoint, content)
+    whisk.core.containerpool.HttpUtils.post(host, port, endPoint, content)
   }
->>>>>>> d86c415a
 
   private class ActionContainerImpl() extends ActionContainer {
     override def init(value: JsValue) = ???
